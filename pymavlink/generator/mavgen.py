--- conflicted
+++ resolved
@@ -176,10 +176,6 @@
 if __name__ == "__main__":
     from optparse import OptionParser
 
-<<<<<<< HEAD
-=======
-    supportedLanguages = ["C", "CS", "JavaScript", "Python", "WLua", "ObjC"]
->>>>>>> 3688f8f3
     parser = OptionParser("%prog [options] <XML files>")
     parser.add_option("-o", "--output", dest="output", default="mavlink", help="output directory.")
     parser.add_option("--lang", dest="language", choices=supportedLanguages, default=DEFAULT_LANGUAGE, help="language of generated code, one of: {0} [default: %default]".format(supportedLanguages))
