/** @file
 *	@brief MAVLink comm protocol.
 *	@see http://pixhawk.ethz.ch/software/mavlink
<<<<<<< HEAD
 *	 Generated on Thursday, November 4 2010, 19:30 UTC
=======
 *	 Generated on Friday, November 26 2010, 06:53 UTC
>>>>>>> 134bad6d
 */
#ifndef COMMON_H
#define COMMON_H

#ifdef __cplusplus
extern "C" {
#endif


#include "../protocol.h"

#define MAVLINK_ENABLED_COMMON

// ENUM DEFINITIONS


// MESSAGE DEFINITIONS

#include "./mavlink_msg_heartbeat.h"
#include "./mavlink_msg_boot.h"
#include "./mavlink_msg_system_time.h"
#include "./mavlink_msg_ping.h"
#include "./mavlink_msg_action.h"
#include "./mavlink_msg_action_ack.h"
#include "./mavlink_msg_set_mode.h"
#include "./mavlink_msg_set_nav_mode.h"
#include "./mavlink_msg_param_request_read.h"
#include "./mavlink_msg_param_request_list.h"
#include "./mavlink_msg_param_value.h"
#include "./mavlink_msg_param_set.h"
#include "./mavlink_msg_raw_imu.h"
#include "./mavlink_msg_raw_pressure.h"
#include "./mavlink_msg_attitude.h"
#include "./mavlink_msg_local_position.h"
#include "./mavlink_msg_gps_raw.h"
#include "./mavlink_msg_gps_status.h"
#include "./mavlink_msg_global_position.h"
#include "./mavlink_msg_sys_status.h"
#include "./mavlink_msg_rc_channels_raw.h"
#include "./mavlink_msg_rc_channels_scaled.h"
#include "./mavlink_msg_waypoint.h"
#include "./mavlink_msg_waypoint_request.h"
#include "./mavlink_msg_waypoint_set_current.h"
#include "./mavlink_msg_waypoint_current.h"
#include "./mavlink_msg_waypoint_request_list.h"
#include "./mavlink_msg_waypoint_count.h"
#include "./mavlink_msg_waypoint_clear_all.h"
#include "./mavlink_msg_waypoint_reached.h"
#include "./mavlink_msg_waypoint_ack.h"
#include "./mavlink_msg_waypoint_set_global_reference.h"
#include "./mavlink_msg_local_position_setpoint_set.h"
#include "./mavlink_msg_local_position_setpoint.h"
#include "./mavlink_msg_attitude_controller_output.h"
#include "./mavlink_msg_position_controller_output.h"
#include "./mavlink_msg_position_target.h"
#include "./mavlink_msg_state_correction.h"
#include "./mavlink_msg_set_altitude.h"
#include "./mavlink_msg_request_data_stream.h"
#include "./mavlink_msg_request_dynamic_gyro_calibration.h"
#include "./mavlink_msg_request_static_calibration.h"
#include "./mavlink_msg_manual_control.h"
#include "./mavlink_msg_statustext.h"
#include "./mavlink_msg_debug.h"
#ifdef __cplusplus
}
#endif
#endif<|MERGE_RESOLUTION|>--- conflicted
+++ resolved
@@ -1,11 +1,7 @@
 /** @file
  *	@brief MAVLink comm protocol.
  *	@see http://pixhawk.ethz.ch/software/mavlink
-<<<<<<< HEAD
- *	 Generated on Thursday, November 4 2010, 19:30 UTC
-=======
  *	 Generated on Friday, November 26 2010, 06:53 UTC
->>>>>>> 134bad6d
  */
 #ifndef COMMON_H
 #define COMMON_H
