--- conflicted
+++ resolved
@@ -1,11 +1,7 @@
 /** @file
  *	@brief MAVLink comm protocol.
  *	@see http://pixhawk.ethz.ch/software/mavlink
-<<<<<<< HEAD
- *	 Generated on Tuesday, May 18 2010, 14:18 UTC
-=======
  *	 Generated on Tuesday, May 18 2010, 15:37 UTC
->>>>>>> 447e619d
  */
 #ifndef MAVLINK_H
 #define MAVLINK_H
