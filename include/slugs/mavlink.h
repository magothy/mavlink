--- conflicted
+++ resolved
@@ -1,11 +1,7 @@
 /** @file
  *	@brief MAVLink comm protocol.
  *	@see http://pixhawk.ethz.ch/software/mavlink
-<<<<<<< HEAD
- *	 Generated on Thursday, November 4 2010, 19:30 UTC
-=======
  *	 Generated on Thursday, December 2 2010, 10:44 UTC
->>>>>>> 92ddbf9d
  */
 #ifndef MAVLINK_H
 #define MAVLINK_H
