#ifndef MAVLINK_TYPES_H_
#define MAVLINK_TYPES_H_

#include "inttypes.h"

enum MAV_CLASS {
	MAV_CLASS_GENERIC = 0,
			MAV_CLASS_PIXHAWK = 1,
			MAV_CLASS_SLUGS = 2,
			MAV_CLASS_ARDUPILOTMEGA = 3
};

enum MAV_ACTION {
	MAV_ACTION_HOLD = 0,
			MAV_ACTION_MOTORS_START = 1,
			MAV_ACTION_LAUNCH = 2,
			MAV_ACTION_RETURN = 3,
			MAV_ACTION_EMCY_LAND = 4,
			MAV_ACTION_EMCY_KILL = 5,
			MAV_ACTION_CONFIRM_KILL = 6,
			MAV_ACTION_CONTINUE = 7,
			MAV_ACTION_MOTORS_STOP = 8,
			MAV_ACTION_HALT = 9,
			MAV_ACTION_SHUTDOWN = 10,
			MAV_ACTION_REBOOT = 11,
			MAV_ACTION_SET_MANUAL = 12,
			MAV_ACTION_SET_AUTO = 13,
			MAV_ACTION_STORAGE_READ = 14,
			MAV_ACTION_STORAGE_WRITE = 15,
			MAV_ACTION_CALIBRATE_RC = 16,
			MAV_ACTION_CALIBRATE_GYRO = 17,
			MAV_ACTION_CALIBRATE_MAG = 18,
			MAV_ACTION_CALIBRATE_ACC = 19,
			MAV_ACTION_CALIBRATE_PRESSURE = 20,
			MAV_ACTION_REC_START = 21,
			MAV_ACTION_REC_PAUSE = 22,
			MAV_ACTION_REC_STOP = 23,
<<<<<<< HEAD
			MAV_ACTION_GET_IMAGE = 24,
			MAV_ACTION_VIDEO_START = 25,
			MAV_ACTION_VIDEO_STOP = 26,
=======
			MAV_ACTION_TAKEOFF = 24,
			MAV_ACTION_NAVIGATE = 25,
			MAV_ACTION_LAND = 26,
			MAV_ACTION_LOITER = 27,
			MAV_ACTION_SET_ORIGIN = 28,
			MAV_ACITON_RELAY_ON = 29,
			MAV_ACTION_RELAY_OFF = 30,
>>>>>>> 0a834dd1
			MAV_ACTION_NB        ///< Number of MAV actions
};

enum MAV_MODE
{
	MAV_MODE_UNINIT = 0,
			MAV_MODE_LOCKED = 1, ///< Motors are blocked, system is safe
			MAV_MODE_MANUAL = 2, ///< System is allowed to be active, under manual (RC) control
			MAV_MODE_GUIDED = 3, ///< System is allowed to be active, under autonomous control, manual setpoint
			MAV_MODE_AUTO =   4, ///< System is allowed to be active, under autonomous control and navigation
			MAV_MODE_TEST1 =  5, ///< Generic test mode, for custom use
			MAV_MODE_TEST2 =  6, ///< Generic test mode, for custom use
			MAV_MODE_TEST3 =  7, ///< Generic test mode, for custom use
			MAV_MODE_READY =  8, ///< System is ready, motors are unblocked, but controllers are inactive
			MAV_MODE_RC_TRAINING = 9 ///< System is blocked, only RC valued are read and reported back
};

enum MAV_STATE
{
	MAV_STATE_UNINIT = 0,
			MAV_STATE_BOOT,
			MAV_STATE_CALIBRATING,
			MAV_STATE_STANDBY,
			MAV_STATE_ACTIVE,
			MAV_STATE_CRITICAL,
			MAV_STATE_EMERGENCY,
			MAV_STATE_POWEROFF
};

enum MAV_NAV
{
	MAV_NAV_GROUNDED = 0,
			MAV_NAV_LIFTOFF,
			MAV_NAV_HOLD,
			MAV_NAV_WAYPOINT,
			MAV_NAV_VECTOR,
			MAV_NAV_RETURNING,
			MAV_NAV_LANDING,
			MAV_NAV_LOST
};

enum MAV_TYPE
{
	MAV_GENERIC = 0,
			MAV_FIXED_WING = 1,
			MAV_QUADROTOR = 2,
			MAV_COAXIAL = 3,
			MAV_HELICOPTER = 4,
			MAV_GROUND = 5,
			OCU = 6
};

enum MAV_AUTOPILOT_TYPE
{
    MAV_AUTOPILOT_GENERIC = 0,
    MAV_AUTOPILOT_PIXHAWK = 1,
    MAV_AUTOPILOT_SLUGS = 2,
    MAV_AUTOPILOT_ARDUPILOTMEGA = 3
};

enum MAV_COMPONENT {
	MAV_COMP_ID_GPS,
	MAV_COMP_ID_WAYPOINTPLANNER,
	MAV_COMP_ID_BLOBTRACKER,
	MAV_COMP_ID_PATHPLANNER,
	MAV_COMP_ID_AIRSLAM,
	MAV_COMP_ID_IMU = 200
};

<<<<<<< HEAD
enum DATA_TYPES {
	DATA_TYPE_JPEG_IMAGE = 0,
	DATA_TYPE_RAW_IMAGE = 1,
	DATA_TYPE_KINECT
};
=======
enum MAV_FRAME
{
    MAV_FRAME_GLOBAL = 0,
    MAV_FRAME_LOCAL = 1
};

enum MAV_DATA_STREAM{
    MAV_DATA_STREAM_ALL = 0,
    MAV_DATA_STREAM_RAW_SENSORS = 1,
    MAV_DATA_STREAM_EXTENDED_STATUS = 2,
    MAV_DATA_STREAM_RC_CHANNELS = 3,
    MAV_DATA_STREAM_RAW_CONTROLLER = 4,
    MAV_DATA_STREAM_RAW_SENSOR_FUSION = 5,
    MAV_DATA_STREAM_POSITION = 6,
    MAV_DATA_STREAM_EXTRA1 = 7,
    MAV_DATA_STREAM_EXTRA2 = 8,
    MAV_DATA_STREAM_EXTRA3 = 9
};


>>>>>>> 0a834dd1

#define MAVLINK_STX 0x55 ///< Packet start sign
#define MAVLINK_STX_LEN 1 ///< Length of start sign
#define MAVLINK_MAX_PAYLOAD_LEN 255 ///< Maximum payload length

#define MAVLINK_CORE_HEADER_LEN 5 ///< Length of core header (of the comm. layer): message length (1 byte) + message sequence (1 byte) + message system id (1 byte) + message component id (1 byte) + message type id (1 byte)
#define MAVLINK_NUM_HEADER_BYTES (MAVLINK_CORE_HEADER_LEN + MAVLINK_STX_LEN) ///< Length of all header bytes, including core and checksum
#define MAVLINK_NUM_CHECKSUM_BYTES 2
#define MAVLINK_NUM_NON_PAYLOAD_BYTES (MAVLINK_NUM_HEADER_BYTES + MAVLINK_NUM_CHECKSUM_BYTES)
#define MAVLINK_NUM_NON_STX_PAYLOAD_BYTES (MAVLINK_NUM_NON_PAYLOAD_BYTES - MAVLINK_STX_LEN)

#define MAVLINK_MAX_PACKET_LEN (MAVLINK_MAX_PAYLOAD_LEN + MAVLINK_NUM_NON_PAYLOAD_BYTES) ///< Maximum packet length
//#define MAVLINK_MAX_DATA_LEN MAVLINK_MAX_PACKET_LEN - MAVLINK_STX_LEN

typedef struct __mavlink_system {
	uint8_t sysid;   ///< Used by the MAVLink message_xx_send() convenience function
	uint8_t compid;  ///< Used by the MAVLink message_xx_send() convenience function
	uint8_t type;    ///< Unused, can be used by user to store the system's type
	uint8_t state;   ///< Unused, can be used by user to store the system's state
	uint8_t mode;    ///< Unused, can be used by user to store the system's mode
} mavlink_system_t;

typedef struct __mavlink_message {
	uint8_t len;     ///< Length of payload
	uint8_t seq;     ///< Sequence of packet
	uint8_t sysid;   ///< ID of message sender system/aircraft
	uint8_t compid;  ///< ID of the message sender component
	uint8_t msgid;   ///< ID of message in payload
	uint8_t payload[MAVLINK_MAX_PAYLOAD_LEN]; ///< Payload data, ALIGNMENT IMPORTANT ON MCU
	uint8_t ck_a;    ///< Checksum high byte
	uint8_t ck_b;    ///< Checksum low byte
} mavlink_message_t;

typedef enum {
	MAVLINK_COMM_0,
	MAVLINK_COMM_1,
	MAVLINK_COMM_2,
	MAVLINK_COMM_3,
	MAVLINK_COMM_NB,
	MAVLINK_COMM_NB_HIGH = 16
} mavlink_channel_t;

typedef enum {
	MAVLINK_PARSE_STATE_UNINIT=0,
			MAVLINK_PARSE_STATE_IDLE,
			MAVLINK_PARSE_STATE_GOT_STX,
			MAVLINK_PARSE_STATE_GOT_SEQ,
			MAVLINK_PARSE_STATE_GOT_LENGTH,
			MAVLINK_PARSE_STATE_GOT_SYSID,
			MAVLINK_PARSE_STATE_GOT_COMPID,
			MAVLINK_PARSE_STATE_GOT_MSGID,
			MAVLINK_PARSE_STATE_GOT_PAYLOAD,
			MAVLINK_PARSE_STATE_GOT_CRC1
} mavlink_parse_state_t; ///< The state machine for the comm parser

typedef struct __mavlink_status {
	uint8_t ck_a;                       ///< Checksum byte 1
	uint8_t ck_b;                       ///< Checksum byte 2
	uint8_t msg_received;               ///< Number of received messages
	uint8_t buffer_overrun;             ///< Number of buffer overruns
	uint8_t parse_error;                ///< Number of parse errors
	mavlink_parse_state_t parse_state;  ///< Parsing state machine
	uint8_t packet_idx;                 ///< Index in current packet
	uint8_t current_rx_seq;             ///< Sequence number of last packet received
	uint8_t current_tx_seq;             ///< Sequence number of last packet sent
	uint16_t packet_rx_success_count;   ///< Received packets
	uint16_t packet_rx_drop_count;      ///< Number of packet drops
} mavlink_status_t;

#endif /* MAVLINK_TYPES_H_ */<|MERGE_RESOLUTION|>--- conflicted
+++ resolved
@@ -35,11 +35,6 @@
 			MAV_ACTION_REC_START = 21,
 			MAV_ACTION_REC_PAUSE = 22,
 			MAV_ACTION_REC_STOP = 23,
-<<<<<<< HEAD
-			MAV_ACTION_GET_IMAGE = 24,
-			MAV_ACTION_VIDEO_START = 25,
-			MAV_ACTION_VIDEO_STOP = 26,
-=======
 			MAV_ACTION_TAKEOFF = 24,
 			MAV_ACTION_NAVIGATE = 25,
 			MAV_ACTION_LAND = 26,
@@ -47,7 +42,9 @@
 			MAV_ACTION_SET_ORIGIN = 28,
 			MAV_ACITON_RELAY_ON = 29,
 			MAV_ACTION_RELAY_OFF = 30,
->>>>>>> 0a834dd1
+			MAV_ACTION_GET_IMAGE = 24,
+			MAV_ACTION_VIDEO_START = 25,
+			MAV_ACTION_VIDEO_STOP = 26,
 			MAV_ACTION_NB        ///< Number of MAV actions
 };
 
@@ -117,13 +114,6 @@
 	MAV_COMP_ID_IMU = 200
 };
 
-<<<<<<< HEAD
-enum DATA_TYPES {
-	DATA_TYPE_JPEG_IMAGE = 0,
-	DATA_TYPE_RAW_IMAGE = 1,
-	DATA_TYPE_KINECT
-};
-=======
 enum MAV_FRAME
 {
     MAV_FRAME_GLOBAL = 0,
@@ -144,7 +134,12 @@
 };
 
 
->>>>>>> 0a834dd1
+
+enum DATA_TYPES {
+	DATA_TYPE_JPEG_IMAGE = 0,
+	DATA_TYPE_RAW_IMAGE = 1,
+	DATA_TYPE_KINECT
+};
 
 #define MAVLINK_STX 0x55 ///< Packet start sign
 #define MAVLINK_STX_LEN 1 ///< Length of start sign
