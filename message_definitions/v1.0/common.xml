--- conflicted
+++ resolved
@@ -473,12 +473,9 @@
       <entry value="16777216" name="MAV_SYS_STATUS_LOGGING">
         <description>0x1000000 Logging</description>
       </entry>
-<<<<<<< HEAD
-=======
       <entry value="33554432" name="MAV_SYS_STATUS_SENSOR_BATTERY">
         <description>0x2000000 Battery</description>
       </entry>
->>>>>>> dc415938
     </enum>
     <enum name="MAV_FRAME">
       <entry value="0" name="MAV_FRAME_GLOBAL">
@@ -805,8 +802,6 @@
         <param index="6">Empty</param>
         <param index="7">Empty</param>
       </entry>
-<<<<<<< HEAD
-=======
       <entry value="94" name="MAV_CMD_NAV_PAYLOAD_PLACE">
         <description>Descend and place payload.  Vehicle descends until it detects a hanging payload has reached the ground, the gripper is opened to release the payload</description>
         <param index="1">Maximum distance to descend (meters)</param>
@@ -817,7 +812,6 @@
         <param index="6">Longitude (deg * 1E7)</param>
         <param index="7">Altitude (meters)</param>
       </entry>
->>>>>>> dc415938
       <entry value="95" name="MAV_CMD_NAV_LAST">
         <description>NOP - This command is only used to mark the upper limit of the NAV/ACTION commands in the enumeration</description>
         <param index="1">Empty</param>
@@ -1223,7 +1217,6 @@
         <param index="7">Empty</param>
       </entry>
       <entry value="241" name="MAV_CMD_PREFLIGHT_CALIBRATION">
-<<<<<<< HEAD
         <description>Trigger calibration. This command will be only accepted if in pre-flight mode. Except for Temperature Calibration, only one sensor should be set in a single message and all others should be zero.</description>
         <param index="1">1: gyro calibration, 3: gyro temperature calibration</param>
         <param index="2">1: magnetometer calibration</param>
@@ -1232,16 +1225,6 @@
         <param index="5">1: accelerometer calibration, 2: board level calibration, 3: accelerometer temperature calibration</param>
         <param index="6">1: APM: compass/motor interference calibration / PX4: airspeed calibration</param>
         <param index="7">1: ESC calibration, 3: barometer temperature calibration</param>
-=======
-        <description>Trigger calibration. This command will be only accepted if in pre-flight mode.</description>
-        <param index="1">Gyro calibration: 0: no, 1: yes</param>
-        <param index="2">Magnetometer calibration: 0: no, 1: yes</param>
-        <param index="3">Ground pressure: 0: no, 1: yes</param>
-        <param index="4">Radio calibration: 0: no, 1: yes</param>
-        <param index="5">Accelerometer calibration: 0: no, 1: yes</param>
-        <param index="6">Compass/Motor interference calibration: 0: no, 1: yes</param>
-        <param index="7">Empty</param>
->>>>>>> dc415938
       </entry>
       <entry value="242" name="MAV_CMD_PREFLIGHT_SET_SENSOR_OFFSETS">
         <description>Set sensor offsets. This command will be only accepted if in pre-flight mode.</description>
@@ -1387,17 +1370,10 @@
         <param index="2">Reserved (all remaining params)</param>
       </entry>
       <entry value="2000" name="MAV_CMD_IMAGE_START_CAPTURE">
-<<<<<<< HEAD
         <description>Start image capture sequence. Sends CAMERA_IMAGE_CAPTURED after each capture.</description>
         <param index="1">Duration between two consecutive pictures (in seconds)</param>
         <param index="2">Number of images to capture total - 0 for unlimited capture</param>
         <param index="3">Resolution in megapixels (0.3 for 640x480, 1.3 for 1280x720, etc), set to 0 if param 4/5 are used, set to -1 for highest resolution possible.</param>
-=======
-        <description>Start image capture sequence</description>
-        <param index="1">Duration between two consecutive pictures (in seconds)</param>
-        <param index="2">Number of images to capture total - 0 for unlimited capture</param>
-        <param index="3">Resolution in megapixels (0.3 for 640x480, 1.3 for 1280x720, etc), set to 0 if param 4/5 are used</param>
->>>>>>> dc415938
         <param index="4">WIP: Resolution horizontal in pixels</param>
         <param index="5">WIP: Resolution horizontal in pixels</param>
         <param index="6">WIP: Camera ID</param>
@@ -1414,7 +1390,6 @@
         <param index="3">Reserved</param>
       </entry>
       <entry value="2500" name="MAV_CMD_VIDEO_START_CAPTURE">
-<<<<<<< HEAD
         <description>Starts video capture (recording)</description>
         <param index="1">Camera ID (0 for all cameras), 1 for first, 2 for second, etc.</param>
         <param index="2">Frames per second, set to -1 for highest framerate possible.</param>
@@ -1425,17 +1400,6 @@
       </entry>
       <entry value="2501" name="MAV_CMD_VIDEO_STOP_CAPTURE">
         <description>Stop the current video capture (recording)</description>
-=======
-        <description>Starts video capture</description>
-        <param index="1">Camera ID (0 for all cameras), 1 for first, 2 for second, etc.</param>
-        <param index="2">Frames per second</param>
-        <param index="3">Resolution in megapixels (0.3 for 640x480, 1.3 for 1280x720, etc), set to 0 if param 4/5 are used</param>
-        <param index="4">WIP: Resolution horizontal in pixels</param>
-        <param index="5">WIP: Resolution horizontal in pixels</param>
-      </entry>
-      <entry value="2501" name="MAV_CMD_VIDEO_STOP_CAPTURE">
-        <description>Stop the current video capture</description>
->>>>>>> dc415938
         <param index="1">WIP: Camera ID</param>
         <param index="2">Reserved</param>
       </entry>
@@ -1494,7 +1458,6 @@
         <param index="5">Unscaled target latitude of center of circle in CIRCLE_MODE</param>
         <param index="6">Unscaled target longitude of center of circle in CIRCLE_MODE</param>
       </entry>
-<<<<<<< HEAD
       <entry value="5000" name="MAV_CMD_NAV_FENCE_RETURN_POINT">
         <description>Fence return point. There can only be one fence return point.
         </description>
@@ -1539,8 +1502,6 @@
         <param index="6">Longitude</param>
         <param index="7">Altitude</param>
       </entry>
-=======
->>>>>>> dc415938
       <!-- VALUES FROM 0-40000 are reserved for the common message set. Values from 40000 to UINT16_MAX are available for dialects -->
       <!-- BEGIN of payload range (30000 to 30999) -->
       <entry value="30001" name="MAV_CMD_PAYLOAD_PREPARE_DEPLOY">
@@ -2158,7 +2119,6 @@
       <entry value="8192" name="MAV_PROTOCOL_CAPABILITY_MAVLINK2">
         <description>Autopilot supports mavlink version 2.</description>
       </entry>
-<<<<<<< HEAD
       <entry value="16384" name="MAV_PROTOCOL_CAPABILITY_MISSION_FENCE">
         <description>Autopilot supports mission fence protocol.</description>
       </entry>
@@ -2180,8 +2140,6 @@
       <entry value="255" name="MAV_MISSION_TYPE_ALL">
         <description>Only used in MISSION_CLEAR_ALL to clear all mission types.</description>
       </entry>
-=======
->>>>>>> dc415938
     </enum>
     <enum name="MAV_ESTIMATOR_TYPE">
       <description>Enumeration of estimator types</description>
@@ -2467,32 +2425,18 @@
   <messages>
     <message id="0" name="HEARTBEAT">
       <description>The heartbeat message shows that a system is present and responding. The type of the MAV and Autopilot hardware allow the receiving system to treat further messages from this system appropriate (e.g. by laying out the user interface based on the autopilot).</description>
-<<<<<<< HEAD
-      <field type="uint8_t" name="type">Type of the MAV (quadrotor, helicopter, etc., up to 15 types, defined in MAV_TYPE ENUM)</field>
-      <field type="uint8_t" name="autopilot">Autopilot type / class. defined in MAV_AUTOPILOT ENUM</field>
-      <field type="uint8_t" name="base_mode">System mode bitfield, see MAV_MODE_FLAG ENUM in mavlink/include/mavlink_types.h</field>
-      <field type="uint32_t" name="custom_mode">A bitfield for use for autopilot-specific flags.</field>
-      <field type="uint8_t" name="system_status">System status flag, see MAV_STATE ENUM</field>
-=======
       <field type="uint8_t" name="type" enum="MAV_TYPE">Type of the MAV (quadrotor, helicopter, etc., up to 15 types, defined in MAV_TYPE ENUM)</field>
       <field type="uint8_t" name="autopilot" enum="MAV_AUTOPILOT">Autopilot type / class. defined in MAV_AUTOPILOT ENUM</field>
       <field type="uint8_t" name="base_mode" enum="MAV_MODE_FLAG">System mode bitfield, see MAV_MODE_FLAG ENUM in mavlink/include/mavlink_types.h</field>
       <field type="uint32_t" name="custom_mode">A bitfield for use for autopilot-specific flags.</field>
       <field type="uint8_t" name="system_status" enum="MAV_STATE">System status flag, see MAV_STATE ENUM</field>
->>>>>>> dc415938
       <field type="uint8_t_mavlink_version" name="mavlink_version">MAVLink version, not writable by user, gets added by protocol because of magic data type: uint8_t_mavlink_version</field>
     </message>
     <message id="1" name="SYS_STATUS">
       <description>The general system state. If the system is following the MAVLink standard, the system state is mainly defined by three orthogonal states/modes: The system mode, which is either LOCKED (motors shut down and locked), MANUAL (system under RC control), GUIDED (system with autonomous position control, position setpoint controlled manually) or AUTO (system guided by path/waypoint planner). The NAV_MODE defined the current flight state: LIFTOFF (often an open-loop maneuver), LANDING, WAYPOINTS or VECTOR. This represents the internal navigation state machine. The system status shows wether the system is currently active or not and if an emergency occured. During the CRITICAL and EMERGENCY states the MAV is still considered to be active, but should start emergency procedures autonomously. After a failure occured it should first move from active to critical to allow manual intervention and then move to emergency after a certain timeout.</description>
-<<<<<<< HEAD
-      <field type="uint32_t" name="onboard_control_sensors_present" print_format="0x%04x">Bitmask showing which onboard controllers and sensors are present. Value of 0: not present. Value of 1: present. Indices defined by ENUM MAV_SYS_STATUS_SENSOR</field>
-      <field type="uint32_t" name="onboard_control_sensors_enabled" print_format="0x%04x">Bitmask showing which onboard controllers and sensors are enabled:  Value of 0: not enabled. Value of 1: enabled. Indices defined by ENUM MAV_SYS_STATUS_SENSOR</field>
-      <field type="uint32_t" name="onboard_control_sensors_health" print_format="0x%04x">Bitmask showing which onboard controllers and sensors are operational or have an error:  Value of 0: not enabled. Value of 1: enabled. Indices defined by ENUM MAV_SYS_STATUS_SENSOR</field>
-=======
       <field type="uint32_t" name="onboard_control_sensors_present" enum="MAV_SYS_STATUS_SENSOR" print_format="0x%04x">Bitmask showing which onboard controllers and sensors are present. Value of 0: not present. Value of 1: present. Indices defined by ENUM MAV_SYS_STATUS_SENSOR</field>
       <field type="uint32_t" name="onboard_control_sensors_enabled" enum="MAV_SYS_STATUS_SENSOR" print_format="0x%04x">Bitmask showing which onboard controllers and sensors are enabled:  Value of 0: not enabled. Value of 1: enabled. Indices defined by ENUM MAV_SYS_STATUS_SENSOR</field>
       <field type="uint32_t" name="onboard_control_sensors_health" enum="MAV_SYS_STATUS_SENSOR" print_format="0x%04x">Bitmask showing which onboard controllers and sensors are operational or have an error:  Value of 0: not enabled. Value of 1: enabled. Indices defined by ENUM MAV_SYS_STATUS_SENSOR</field>
->>>>>>> dc415938
       <field type="uint16_t" name="load">Maximum usage in percent of the mainloop time, (0%: 0, 100%: 1000) should be always below 1000</field>
       <field type="uint16_t" name="voltage_battery">Battery voltage, in millivolts (1 = 1 millivolt)</field>
       <field type="int16_t" name="current_battery">Battery current, in 10*milliamperes (1 = 10 milliampere), -1: autopilot does not measure the current</field>
@@ -2733,11 +2677,8 @@
       <field type="uint8_t" name="target_component">Component ID</field>
       <field type="int16_t" name="start_index">Start index, 0 by default</field>
       <field type="int16_t" name="end_index">End index, -1 by default (-1: send list to end). Else a valid index of the list</field>
-<<<<<<< HEAD
       <extensions/>
-      <field type="uint8_t" name="mission_type">Mission type, see MAV_MISSION_TYPE</field>
-=======
->>>>>>> dc415938
+      <field type="uint8_t" name="mission_type" enum="MAV_MISSION_TYPE">Mission type, see MAV_MISSION_TYPE</field>
     </message>
     <message id="38" name="MISSION_WRITE_PARTIAL_LIST">
       <description>This message is sent to the MAV to write a partial list. If start index == end index, only one item will be transmitted / updated. If the start index is NOT 0 and above the current list size, this request should be REJECTED!</description>
@@ -2745,11 +2686,8 @@
       <field type="uint8_t" name="target_component">Component ID</field>
       <field type="int16_t" name="start_index">Start index, 0 by default and smaller / equal to the largest index of the current onboard list.</field>
       <field type="int16_t" name="end_index">End index, equal or greater than start index.</field>
-<<<<<<< HEAD
       <extensions/>
-      <field type="uint8_t" name="mission_type">Mission type, see MAV_MISSION_TYPE</field>
-=======
->>>>>>> dc415938
+      <field type="uint8_t" name="mission_type" enum="MAV_MISSION_TYPE">Mission type, see MAV_MISSION_TYPE</field>
     </message>
     <message id="39" name="MISSION_ITEM">
       <description>Message encoding a mission item. This message is emitted to announce
@@ -2757,13 +2695,8 @@
       <field type="uint8_t" name="target_system">System ID</field>
       <field type="uint8_t" name="target_component">Component ID</field>
       <field type="uint16_t" name="seq">Sequence</field>
-<<<<<<< HEAD
-      <field type="uint8_t" name="frame">The coordinate system of the MISSION. see MAV_FRAME in mavlink_types.h</field>
-      <field type="uint16_t" name="command">The scheduled action for the MISSION. see MAV_CMD in common.xml MAVLink specs</field>
-=======
       <field type="uint8_t" name="frame" enum="MAV_FRAME">The coordinate system of the MISSION. see MAV_FRAME in mavlink_types.h</field>
       <field type="uint16_t" name="command" enum="MAV_CMD">The scheduled action for the MISSION. see MAV_CMD in common.xml MAVLink specs</field>
->>>>>>> dc415938
       <field type="uint8_t" name="current">false:0, true:1</field>
       <field type="uint8_t" name="autocontinue">autocontinue to next wp</field>
       <field type="float" name="param1">PARAM1, see MAV_CMD enum</field>
@@ -2773,22 +2706,16 @@
       <field type="float" name="x">PARAM5 / local: x position, global: latitude</field>
       <field type="float" name="y">PARAM6 / y position: global: longitude</field>
       <field type="float" name="z">PARAM7 / z position: global: altitude (relative or absolute, depending on frame.</field>
-<<<<<<< HEAD
       <extensions/>
-      <field type="uint8_t" name="mission_type">Mission type, see MAV_MISSION_TYPE</field>
-=======
->>>>>>> dc415938
+      <field type="uint8_t" name="mission_type" enum="MAV_MISSION_TYPE">Mission type, see MAV_MISSION_TYPE</field>
     </message>
     <message id="40" name="MISSION_REQUEST">
       <description>Request the information of the mission item with the sequence number seq. The response of the system to this message should be a MISSION_ITEM message. http://qgroundcontrol.org/mavlink/waypoint_protocol</description>
       <field type="uint8_t" name="target_system">System ID</field>
       <field type="uint8_t" name="target_component">Component ID</field>
       <field type="uint16_t" name="seq">Sequence</field>
-<<<<<<< HEAD
       <extensions/>
-      <field type="uint8_t" name="mission_type">Mission type, see MAV_MISSION_TYPE</field>
-=======
->>>>>>> dc415938
+      <field type="uint8_t" name="mission_type" enum="MAV_MISSION_TYPE">Mission type, see MAV_MISSION_TYPE</field>
     </message>
     <message id="41" name="MISSION_SET_CURRENT">
       <description>Set the mission item with sequence number seq as current item. This means that the MAV will continue to this mission item on the shortest path (not following the mission items in-between).</description>
@@ -2804,32 +2731,23 @@
       <description>Request the overall list of mission items from the system/component.</description>
       <field type="uint8_t" name="target_system">System ID</field>
       <field type="uint8_t" name="target_component">Component ID</field>
-<<<<<<< HEAD
       <extensions/>
-      <field type="uint8_t" name="mission_type">Mission type, see MAV_MISSION_TYPE</field>
-=======
->>>>>>> dc415938
+      <field type="uint8_t" name="mission_type" enum="MAV_MISSION_TYPE">Mission type, see MAV_MISSION_TYPE</field>
     </message>
     <message id="44" name="MISSION_COUNT">
       <description>This message is emitted as response to MISSION_REQUEST_LIST by the MAV and to initiate a write transaction. The GCS can then request the individual mission item based on the knowledge of the total number of MISSIONs.</description>
       <field type="uint8_t" name="target_system">System ID</field>
       <field type="uint8_t" name="target_component">Component ID</field>
       <field type="uint16_t" name="count">Number of mission items in the sequence</field>
-<<<<<<< HEAD
       <extensions/>
-      <field type="uint8_t" name="mission_type">Mission type, see MAV_MISSION_TYPE</field>
-=======
->>>>>>> dc415938
+      <field type="uint8_t" name="mission_type" enum="MAV_MISSION_TYPE">Mission type, see MAV_MISSION_TYPE</field>
     </message>
     <message id="45" name="MISSION_CLEAR_ALL">
       <description>Delete all mission items at once.</description>
       <field type="uint8_t" name="target_system">System ID</field>
       <field type="uint8_t" name="target_component">Component ID</field>
-<<<<<<< HEAD
       <extensions/>
-      <field type="uint8_t" name="mission_type">Mission type, see MAV_MISSION_TYPE</field>
-=======
->>>>>>> dc415938
+      <field type="uint8_t" name="mission_type" enum="MAV_MISSION_TYPE">Mission type, see MAV_MISSION_TYPE</field>
     </message>
     <message id="46" name="MISSION_ITEM_REACHED">
       <description>A certain mission item has been reached. The system will either hold this position (or circle on the orbit) or (if the autocontinue on the WP was set) continue to the next MISSION.</description>
@@ -2840,11 +2758,8 @@
       <field type="uint8_t" name="target_system">System ID</field>
       <field type="uint8_t" name="target_component">Component ID</field>
       <field type="uint8_t" name="type" enum="MAV_MISSION_RESULT">See MAV_MISSION_RESULT enum</field>
-<<<<<<< HEAD
       <extensions/>
-      <field type="uint8_t" name="mission_type">Mission type, see MAV_MISSION_TYPE</field>
-=======
->>>>>>> dc415938
+      <field type="uint8_t" name="mission_type" enum="MAV_MISSION_TYPE">Mission type, see MAV_MISSION_TYPE</field>
     </message>
     <message id="48" name="SET_GPS_GLOBAL_ORIGIN">
       <description>As local waypoints exist, the global MISSION reference allows to transform between the local coordinate frame and the global (GPS) coordinate frame. This can be necessary when e.g. in- and outdoor settings are connected and the MAV should move from in- to outdoor.</description>
@@ -2876,11 +2791,8 @@
       <field type="uint8_t" name="target_system">System ID</field>
       <field type="uint8_t" name="target_component">Component ID</field>
       <field type="uint16_t" name="seq">Sequence</field>
-<<<<<<< HEAD
       <extensions/>
-      <field type="uint8_t" name="mission_type">Mission type, see MAV_MISSION_TYPE</field>
-=======
->>>>>>> dc415938
+      <field type="uint8_t" name="mission_type" enum="MAV_MISSION_TYPE">Mission type, see MAV_MISSION_TYPE</field>
     </message>
     <message id="54" name="SAFETY_SET_ALLOWED_AREA">
       <description>Set a safety zone (volume), which is defined by two corners of a cube. This message can be used to tell the MAV which setpoints/MISSIONs to accept and which to reject. Safety areas are often enforced by national or competition regulations.</description>
@@ -3018,13 +2930,8 @@
       <field type="uint8_t" name="target_system">System ID</field>
       <field type="uint8_t" name="target_component">Component ID</field>
       <field type="uint16_t" name="seq">Waypoint ID (sequence number). Starts at zero. Increases monotonically for each waypoint, no gaps in the sequence (0,1,2,3,4).</field>
-<<<<<<< HEAD
-      <field type="uint8_t" name="frame">The coordinate system of the MISSION. see MAV_FRAME in mavlink_types.h</field>
-      <field type="uint16_t" name="command">The scheduled action for the MISSION. see MAV_CMD in common.xml MAVLink specs</field>
-=======
       <field type="uint8_t" name="frame" enum="MAV_FRAME">The coordinate system of the MISSION. see MAV_FRAME in mavlink_types.h</field>
       <field type="uint16_t" name="command" enum="MAV_CMD">The scheduled action for the MISSION. see MAV_CMD in common.xml MAVLink specs</field>
->>>>>>> dc415938
       <field type="uint8_t" name="current">false:0, true:1</field>
       <field type="uint8_t" name="autocontinue">autocontinue to next wp</field>
       <field type="float" name="param1">PARAM1, see MAV_CMD enum</field>
@@ -3034,11 +2941,8 @@
       <field type="int32_t" name="x">PARAM5 / local: x position in meters * 1e4, global: latitude in degrees * 10^7</field>
       <field type="int32_t" name="y">PARAM6 / y position: local: x position in meters * 1e4, global: longitude in degrees *10^7</field>
       <field type="float" name="z">PARAM7 / z position: global: altitude in meters (relative or absolute, depending on frame.</field>
-<<<<<<< HEAD
       <extensions/>
-      <field type="uint8_t" name="mission_type">Mission type, see MAV_MISSION_TYPE</field>
-=======
->>>>>>> dc415938
+      <field type="uint8_t" name="mission_type" enum="MAV_MISSION_TYPE">Mission type, see MAV_MISSION_TYPE</field>
     </message>
     <message id="74" name="VFR_HUD">
       <description>Metrics typically displayed on a HUD for fixed wing aircraft</description>
@@ -3053,13 +2957,8 @@
       <description>Message encoding a command with parameters as scaled integers. Scaling depends on the actual command value.</description>
       <field type="uint8_t" name="target_system">System ID</field>
       <field type="uint8_t" name="target_component">Component ID</field>
-<<<<<<< HEAD
-      <field type="uint8_t" name="frame">The coordinate system of the COMMAND. see MAV_FRAME in mavlink_types.h</field>
-      <field type="uint16_t" name="command">The scheduled action for the mission item. see MAV_CMD in common.xml MAVLink specs</field>
-=======
       <field type="uint8_t" name="frame" enum="MAV_FRAME">The coordinate system of the COMMAND. see MAV_FRAME in mavlink_types.h</field>
       <field type="uint16_t" name="command" enum="MAV_CMD">The scheduled action for the mission item. see MAV_CMD in common.xml MAVLink specs</field>
->>>>>>> dc415938
       <field type="uint8_t" name="current">false:0, true:1</field>
       <field type="uint8_t" name="autocontinue">autocontinue to next wp</field>
       <field type="float" name="param1">PARAM1, see MAV_CMD enum</field>
@@ -3087,11 +2986,7 @@
     <message id="77" name="COMMAND_ACK">
       <description>Report status of a command. Includes feedback wether the command was executed.</description>
       <field type="uint16_t" name="command" enum="MAV_CMD">Command ID, as defined by MAV_CMD enum.</field>
-<<<<<<< HEAD
-      <field type="uint8_t" name="result">See MAV_RESULT enum</field>
-=======
       <field type="uint8_t" name="result" enum="MAV_RESULT">See MAV_RESULT enum</field>
->>>>>>> dc415938
     </message>
     <message id="81" name="MANUAL_SETPOINT">
       <description>Setpoint in roll, pitch, yaw and thrust from the operator</description>
@@ -3274,12 +3169,9 @@
       <field type="float" name="flow_comp_m_y">Flow in meters in y-sensor direction, angular-speed compensated</field>
       <field type="uint8_t" name="quality">Optical flow quality / confidence. 0: bad, 255: maximum quality</field>
       <field type="float" name="ground_distance">Ground distance in meters. Positive value: distance known. Negative value: Unknown distance</field>
-<<<<<<< HEAD
-=======
       <extensions/>
       <field type="float" name="flow_rate_x">Flow rate in radians/second about X axis</field>
       <field type="float" name="flow_rate_y">Flow rate in radians/second about Y axis</field>
->>>>>>> dc415938
     </message>
     <message id="101" name="GLOBAL_VISION_POSITION_ESTIMATE">
       <field type="uint64_t" name="usec">Timestamp (microseconds, synced to UNIX time or since system boot)</field>
@@ -3546,21 +3438,12 @@
       <description>Power supply status</description>
       <field type="uint16_t" name="Vcc">5V rail voltage in millivolts</field>
       <field type="uint16_t" name="Vservo">servo rail voltage in millivolts</field>
-<<<<<<< HEAD
-      <field type="uint16_t" name="flags">power supply status flags (see MAV_POWER_STATUS enum)</field>
-    </message>
-    <message name="SERIAL_CONTROL" id="126">
-      <description>Control a serial port. This can be used for raw access to an onboard serial peripheral such as a GPS or telemetry radio. It is designed to make it possible to update the devices firmware via MAVLink messages or change the devices settings. A message with zero bytes can be used to change just the baudrate.</description>
-      <field type="uint8_t" name="device">See SERIAL_CONTROL_DEV enum</field>
-      <field type="uint8_t" name="flags">See SERIAL_CONTROL_FLAG enum</field>
-=======
       <field type="uint16_t" name="flags" enum="MAV_POWER_STATUS">power supply status flags (see MAV_POWER_STATUS enum)</field>
     </message>
     <message name="SERIAL_CONTROL" id="126">
       <description>Control a serial port. This can be used for raw access to an onboard serial peripheral such as a GPS or telemetry radio. It is designed to make it possible to update the devices firmware via MAVLink messages or change the devices settings. A message with zero bytes can be used to change just the baudrate.</description>
       <field type="uint8_t" name="device" enum="SERIAL_CONTROL_DEV">See SERIAL_CONTROL_DEV enum</field>
       <field type="uint8_t" name="flags" enum="SERIAL_CONTROL_FLAG">See SERIAL_CONTROL_FLAG enum</field>
->>>>>>> dc415938
       <field type="uint16_t" name="timeout">Timeout for reply data in milliseconds</field>
       <field type="uint32_t" name="baudrate">Baudrate of transfer. Zero means no change.</field>
       <field type="uint8_t" name="count">how many bytes in this transfer</field>
@@ -3629,15 +3512,9 @@
       <field type="uint16_t" name="min_distance">Minimum distance the sensor can measure in centimeters</field>
       <field type="uint16_t" name="max_distance">Maximum distance the sensor can measure in centimeters</field>
       <field type="uint16_t" name="current_distance">Current distance reading</field>
-<<<<<<< HEAD
-      <field type="uint8_t" name="type">Type from MAV_DISTANCE_SENSOR enum.</field>
-      <field type="uint8_t" name="id">Onboard ID of the sensor</field>
-      <field type="uint8_t" name="orientation">Direction the sensor faces from MAV_SENSOR_ORIENTATION enum.</field>
-=======
       <field type="uint8_t" name="type" enum="MAV_DISTANCE_SENSOR">Type from MAV_DISTANCE_SENSOR enum.</field>
       <field type="uint8_t" name="id">Onboard ID of the sensor</field>
       <field type="uint8_t" name="orientation" enum="MAV_SENSOR_ORIENTATION">Direction the sensor faces from MAV_SENSOR_ORIENTATION enum.</field>
->>>>>>> dc415938
       <field type="uint8_t" name="covariance">Measurement covariance in centimeters, 0 for unknown / invalid readings</field>
     </message>
     <message id="133" name="TERRAIN_REQUEST">
@@ -3772,11 +3649,7 @@
     </message>
     <message id="148" name="AUTOPILOT_VERSION">
       <description>Version and capability of autopilot software</description>
-<<<<<<< HEAD
-      <field type="uint64_t" name="capabilities">bitmask of capabilities (see MAV_PROTOCOL_CAPABILITY enum)</field>
-=======
       <field type="uint64_t" name="capabilities" enum="MAV_PROTOCOL_CAPABILITY">bitmask of capabilities (see MAV_PROTOCOL_CAPABILITY enum)</field>
->>>>>>> dc415938
       <field type="uint32_t" name="flight_sw_version">Firmware version number</field>
       <field type="uint32_t" name="middleware_sw_version">Middleware version number</field>
       <field type="uint32_t" name="os_sw_version">Operating system version number</field>
@@ -3792,11 +3665,7 @@
       <description>The location of a landing area captured from a downward facing camera</description>
       <field type="uint64_t" name="time_usec">Timestamp (micros since boot or Unix epoch)</field>
       <field type="uint8_t" name="target_num">The ID of the target if multiple targets are present</field>
-<<<<<<< HEAD
-      <field type="uint8_t" name="frame">MAV_FRAME enum specifying the whether the following feilds are earth-frame, body-frame, etc.</field>
-=======
       <field type="uint8_t" name="frame" enum="MAV_FRAME">MAV_FRAME enum specifying the whether the following feilds are earth-frame, body-frame, etc.</field>
->>>>>>> dc415938
       <field type="float" name="angle_x">X-axis angular offset (in radians) of the target from the center of the image</field>
       <field type="float" name="angle_y">Y-axis angular offset (in radians) of the target from the center of the image</field>
       <field type="float" name="distance">Distance to the target from the vehicle in meters</field>
@@ -3851,21 +3720,13 @@
     </message>
     <message id="233" name="GPS_RTCM_DATA">
       <description>WORK IN PROGRESS! RTCM message for injecting into the onboard GPS (used for DGPS)</description>
-<<<<<<< HEAD
-      <field type="uint8_t" name="flags">LSB: 1 means message is fragmented</field>
-=======
       <field type="uint8_t" name="flags">LSB: 1 means message is fragmented, next 2 bits are the fragment ID, the remaining 5 bits are used for the sequence ID. Messages are only to be flushed to the GPS when the entire message has been reconstructed on the autopilot. The fragment ID specifies which order the fragments should be assembled into a buffer, while the sequence ID is used to detect a mismatch between different buffers. The buffer is considered fully reconstructed when either all 4 fragments are present, or all the fragments before the first fragment with a non full payload is received. This management is used to ensure that normal GPS operation doesn't corrupt RTCM data, and to recover from a unreliable transport delivery order.</field>
->>>>>>> dc415938
       <field type="uint8_t" name="len">data length</field>
       <field type="uint8_t[180]" name="data">RTCM message (may be fragmented)</field>
     </message>
     <message id="234" name="HIGH_LATENCY">
       <description>Message appropriate for high latency connections like Iridium</description>
-<<<<<<< HEAD
-      <field name="base_mode" type="uint8_t">System mode bitfield, see MAV_MODE_FLAG ENUM in mavlink/include/mavlink_types.h</field>
-=======
       <field name="base_mode" type="uint8_t" enum="MAV_MODE_FLAG">System mode bitfield, see MAV_MODE_FLAG ENUM in mavlink/include/mavlink_types.h</field>
->>>>>>> dc415938
       <field name="custom_mode" type="uint32_t">A bitfield for use for autopilot-specific flags.</field>
       <field name="landed_state" type="uint8_t" enum="MAV_LANDED_STATE">The landed state. Is set to MAV_LANDED_STATE_UNDEFINED if landed state is unknown.</field>
       <field name="roll" type="int16_t">roll (centidegrees)</field>
@@ -3882,11 +3743,7 @@
       <field name="groundspeed" type="uint8_t">groundspeed (m/s)</field>
       <field name="climb_rate" type="int8_t">climb rate (m/s)</field>
       <field name="gps_nsat" type="uint8_t">Number of satellites visible. If unknown, set to 255</field>
-<<<<<<< HEAD
-      <field name="gps_fix_type" type="uint8_t">See the GPS_FIX_TYPE enum.</field>
-=======
       <field name="gps_fix_type" type="uint8_t" enum="GPS_FIX_TYPE">See the GPS_FIX_TYPE enum.</field>
->>>>>>> dc415938
       <field name="battery_remaining" type="uint8_t">Remaining battery (percentage)</field>
       <field name="temperature" type="int8_t">Autopilot temperature (degrees C)</field>
       <field name="temperature_air" type="int8_t">Air temperature (degrees C) from airspeed sensor</field>
@@ -4084,11 +3941,8 @@
       <field type="uint16_t" name="image_resolution_v">Image resolution in pixels vertical</field>
       <field type="uint16_t" name="video_resolution_h">Video resolution in pixels horizontal</field>
       <field type="uint16_t" name="video_resolution_v">Video resolution in pixels vertical</field>
-<<<<<<< HEAD
       <field type="uint32_t" name="recording_time_ms">Time in milliseconds since recording started</field>
       <field type="float" name="available_capacity">Available storage capacity in MiB</field>
-=======
->>>>>>> dc415938
     </message>
     <message id="263" name="CAMERA_IMAGE_CAPTURED">
       <description>WIP: Information about a captured image</description>
@@ -4100,13 +3954,9 @@
       <field type="int32_t" name="alt">Altitude in meters, expressed as * 1E3 (AMSL, not WGS84) where image was taken</field>
       <field type="int32_t" name="relative_alt">Altitude above ground in meters, expressed as * 1E3 where image was taken</field>
       <field type="float[4]" name="q">Quaternion of camera orientation (w, x, y, z order, zero-rotation is 0, 0, 0, 0)</field>
-<<<<<<< HEAD
       <field type="int32_t" name="image_index">Zero based index of this image (image count since armed -1)</field>
       <field type="int8_t" name="capture_result">Boolean indicating success (1) or failure (0) while capturing this image.</field>
       <field type="char[205]" name="file_url">URL of image taken. Either local storage or http://foo.jpg if camera provides an HTTP interface.</field>
-=======
-      <field type="char[210]" name="file_path">File path of image taken.</field>
->>>>>>> dc415938
     </message>
     <message id="264" name="FLIGHT_INFORMATION">
       <description>WIP: Information about flight since last arming</description>
