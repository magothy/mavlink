<?xml version="1.0"?>

<xsl:stylesheet version="1.0" xmlns:xsl="http://www.w3.org/1999/XSL/Transform">

<xsl:template match="//include">
   <p><strong>MAVLink Include Files: </strong> <a><xsl:attribute name="href"><xsl:value-of select="."/>.md.unlikely</xsl:attribute><xsl:value-of select="." /></a> </p>
</xsl:template>

<xsl:template match="//enums">
   <h2>MAVLink Type Enumerations</h2>
   <xsl:apply-templates select="enum[@name!='MAV_CMD']" />

   <h2>MAVLink Commands (MAV_CMD)</h2>
   <xsl:apply-templates select="enum[@name='MAV_CMD']" mode="params"/>
</xsl:template>



<xsl:template match="//messages">
   <h2>MAVLink Messages</h2>
   <xsl:apply-templates />
</xsl:template>

<xsl:template match="//message">
  <h3> <!-- mavlink_message_name -->
   <xsl:attribute name="id"><xsl:value-of select="@name"/></xsl:attribute>
   <xsl:value-of select="@name" /> (
   <a>
    <xsl:attribute name="href">#<xsl:value-of select="@name"/></xsl:attribute>
    #<xsl:value-of select="@id" />
   </a>
  )</h3>
   <xsl:apply-templates select="wip" />
   <xsl:apply-templates select="deprecated" />
   <p> <!-- description -->
     <xsl:if test='@id > 255'><strong>(MAVLink 2) </strong></xsl:if>
     <xsl:value-of select="description" /></p>
   <table class="sortable">
   <thead>
   <tr> <!-- mavlink_field_header -->
     <th>Field Name</th>
     <th>Type</th>

     <xsl:if test='*/@units'>
      <th>Units</th>
     </xsl:if>
     
     <xsl:if test='*/@enum'>
      <th>Values</th>
     </xsl:if>

     <th>Description</th>
   </tr>
   </thead>
   <tbody>
   <xsl:apply-templates select="field" /> 
  </tbody>
  </table>
</xsl:template>


<xsl:template match="//field">
   <tr> <!-- mavlink_field -->
   <xsl:choose>
     <xsl:when test="preceding-sibling::extensions">
       <td style="color:blue;"><xsl:value-of select="@name" />&#160;<a href="#mav2_extension_field" title="MAVLink2 extension field">**</a></td> <!-- mavlink_name -->
     </xsl:when>
     <xsl:otherwise>
       <td><xsl:value-of select="@name" /></td> <!-- mavlink_name -->
     </xsl:otherwise>
   </xsl:choose>
  
   <td><xsl:value-of select="@type" /></td> <!-- mavlink_type -->
   
   <xsl:if test='../*/@units'>
     <td><xsl:value-of select="@units" /></td> <!-- mavlink_units -->
   </xsl:if>
   
   <xsl:if test='../*/@enum'>
     <td> 
      <a><xsl:attribute name="href">#<xsl:value-of select="@enum" /></xsl:attribute><xsl:value-of select="@enum" /></a>
     </td> <!-- mavlink_value -->
   </xsl:if>
     
   <td> <xsl:value-of select="." /> </td> <!-- mavlink_comment -->
   </tr>
</xsl:template>

<xsl:template match="//version">
   <h2>MAVLink Protocol Version</h2>
   <p>The current MAVLink version is 2.<xsl:value-of select="." />. The minor version numbers (after the dot) range from 1-255. </p>
</xsl:template>

<xsl:template match="//dialect">
   <p>This file has protocol dialect: <xsl:value-of select="." />.</p>
</xsl:template>


<xsl:template match="//enum">
   <h3> <!-- mavlink_message_name -->
     <xsl:attribute name="id"><xsl:value-of select="@name"/></xsl:attribute>
     <a><xsl:attribute name="href">#<xsl:value-of select="@name"/></xsl:attribute>
     <xsl:value-of select="@name" /></a></h3>
   <xsl:apply-templates select="deprecated" />  
   <p><xsl:value-of select="description" /></p> <!-- description -->
   <table class="sortable">
   <thead>
   <tr> <!-- mavlink_field_header -->
     <th>Value</th>
     <th>Field Name</th>
     <th>Description</th>
   </tr>
   </thead>
   <tbody>
   <xsl:apply-templates select="entry" />
  </tbody>
  </table>
</xsl:template>


<xsl:template match="//enum" mode="params">
   <p><xsl:value-of select="description" /> </p>
   <xsl:apply-templates select="entry" mode="params" />
</xsl:template>


<xsl:template match="//entry" mode="params">
   <h3 id="{@name}"><xsl:value-of select="@name" /> (<a><xsl:attribute name="href">#<xsl:value-of select="@name"/></xsl:attribute><xsl:value-of select="@value" /></a>)</h3>
      <xsl:apply-templates select="deprecated" />
      <xsl:apply-templates select="wip" />
      <p><xsl:value-of select="description" /> </p> <!-- mavlink_comment -->


   <table class="sortable">
   <thead>
   <tr> <!-- mavlink_field_header -->
      <th>Param</th>
      <th>Description</th>

      <xsl:if test='*/@enum or */@minValue or */@maxValue or */@increment'>
        <th>Values</th>
      </xsl:if>

     <xsl:if test='*/@units'>
       <th>Units</th>
     </xsl:if>

   </tr>
   </thead>
   <tbody>
    <xsl:apply-templates select="param" mode="params" /> 
   </tbody>
  </table>

</xsl:template>


<xsl:template match="//entry">
   <tr id="{@name}"> <!-- mavlink_field -->
   <td><xsl:value-of select="@value" /></td>  <!-- mavlink_type -->
   <td>
      <a><xsl:attribute name="href">#<xsl:value-of select="@name"/></xsl:attribute><xsl:value-of select="@name" /></a> 
      <xsl:apply-templates select="deprecated" />
      <xsl:apply-templates select="wip" />
   </td> <!-- mavlink_name -->
   <td><xsl:value-of select="description" /></td> <!-- mavlink_comment -->
   </tr>


<xsl:if test='param'>
   <tr>
     <td></td>
     <xsl:apply-templates select="param" />
   </tr>
   <tr>
    <td colspan="3"><br /></td>
   </tr>
</xsl:if>
</xsl:template>



<xsl:template match="//param" mode="params">
    <tr>
        <td><xsl:value-of select="@index" /> </td> <!-- mission_param -->

        <td><xsl:value-of select="." />
         <xsl:if test='@label or @decimalPlaces'><br /><strong>GCS display settings:</strong>
            <xsl:if test='@label'><em>Label:</em> <xsl:value-of select="@label" />, </xsl:if>
            <xsl:if test='@decimalPlaces'><em>decimalPlaces:</em> <xsl:value-of select="@decimalPlaces" /></xsl:if>
         </xsl:if>
        </td>


   <xsl:if test='../*/@enum or ../*/@minValue or ../*/@maxValue or ../*/@increment'>
     <td>
      <xsl:choose>
         <xsl:when test="@enum">
           <xsl:value-of select="@enum" />
         </xsl:when>
         <xsl:when test="@minValue or @maxValue or @increment ">
           <xsl:if test='@minValue'><em>min:</em><xsl:value-of select="@minValue" /><xsl:text>xxx_space_xxx</xsl:text></xsl:if>
           <xsl:if test='@maxValue'><em>max:</em><xsl:value-of select="@maxValue" /><xsl:text>xxx_space_xxx</xsl:text></xsl:if>
           <xsl:if test='@increment'><em>increment:</em><xsl:value-of select="@increment" /></xsl:if>
         </xsl:when>
      </xsl:choose>
  </td>
   </xsl:if>


   <xsl:if test='../*/@units'>
     <td><xsl:value-of select="@units" /></td> <!-- mavlink_units -->
   </xsl:if>
     

       
   </tr>
</xsl:template>




<xsl:template match="//param">
   <tr>
   <td></td>
   <td>Param #<xsl:value-of select="@index" /></td> <!-- mission_param -->
   <td>
       <xsl:value-of select="." />

       <xsl:choose>
         <xsl:when test="@enum">
            <br /><strong>Possible values:</strong> <xsl:value-of select="@enum" />
         </xsl:when>
         <xsl:when test="@minValue or @maxValue or @increment or @units">
           <br /><strong>Values:</strong>
           <xsl:if test='@units'><em>units:</em> <xsl:value-of select="@minValue" />, </xsl:if>
           <xsl:if test='@minValue'><em>min:</em><xsl:value-of select="@minValue" />, </xsl:if>
           <xsl:if test='@maxValue'><em>max:</em><xsl:value-of select="@maxValue" />, </xsl:if>
           <xsl:if test='@increment'><em>increment:</em><xsl:value-of select="@increment" /></xsl:if>
         </xsl:when>
       </xsl:choose>

       <xsl:if test='@label or @decimalPlaces'><br /><strong>GCS display settings:</strong>
           <xsl:if test='@label'><em>Label:</em> <xsl:value-of select="@label" />, </xsl:if>
           <xsl:if test='@decimalPlaces'><em>decimalPlaces:</em> <xsl:value-of select="@decimalPlaces" /></xsl:if>
       </xsl:if>


   </td> <!-- mavlink_comment -->
   </tr>
</xsl:template>

<xsl:template match="//wip">
<<<<<<< HEAD
  <p style="color:red"><strong>WORK IN PROGRESS:</strong><xsl:text>xxx_space_xxx</xsl:text>Do not use in stable production environments (it may change).</p>
</xsl:template>

<xsl:template match="//deprecated">
  <p style="color:red"><strong>DEPRECATED:</strong><xsl:text>xxx_space_xxx</xsl:text>Replaced by <xsl:value-of select="@replaced_by" /> (<xsl:value-of select="@since" />).
=======
  <p style="color:red"><strong>WORK IN PROGRESS:</strong> Do not use message in stable production environments (it may change).</p>
</xsl:template>

<xsl:template match="//deprecated">
  <p style="color:red"><strong>DEPRECATED: </strong> Replaced by <xsl:value-of select="@replaced_by" /> (<xsl:value-of select="@since" />).
>>>>>>> c788ca3e
  <xsl:if test='.'>
    <xsl:value-of select="." />
  </xsl:if>
</p>
</xsl:template>



</xsl:stylesheet><|MERGE_RESOLUTION|>--- conflicted
+++ resolved
@@ -206,17 +206,13 @@
       </xsl:choose>
   </td>
    </xsl:if>
-
-
+      
    <xsl:if test='../*/@units'>
      <td><xsl:value-of select="@units" /></td> <!-- mavlink_units -->
    </xsl:if>
-     
-
        
    </tr>
 </xsl:template>
-
 
 
 
@@ -251,19 +247,13 @@
 </xsl:template>
 
 <xsl:template match="//wip">
-<<<<<<< HEAD
   <p style="color:red"><strong>WORK IN PROGRESS:</strong><xsl:text>xxx_space_xxx</xsl:text>Do not use in stable production environments (it may change).</p>
 </xsl:template>
 
 <xsl:template match="//deprecated">
   <p style="color:red"><strong>DEPRECATED:</strong><xsl:text>xxx_space_xxx</xsl:text>Replaced by <xsl:value-of select="@replaced_by" /> (<xsl:value-of select="@since" />).
-=======
-  <p style="color:red"><strong>WORK IN PROGRESS:</strong> Do not use message in stable production environments (it may change).</p>
-</xsl:template>
-
-<xsl:template match="//deprecated">
-  <p style="color:red"><strong>DEPRECATED: </strong> Replaced by <xsl:value-of select="@replaced_by" /> (<xsl:value-of select="@since" />).
->>>>>>> c788ca3e
+
+
   <xsl:if test='.'>
     <xsl:value-of select="." />
   </xsl:if>
